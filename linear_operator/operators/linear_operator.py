#!/usr/bin/env python3

from __future__ import annotations

import functools
import math
import warnings
from abc import ABC, abstractmethod
from typing import Optional, Tuple, Union

import numpy  # noqa F401
import torch

from .. import settings, utils
from ..functions._inv_matmul import InvMatmul
from ..functions._inv_quad import InvQuad
from ..functions._inv_quad_log_det import InvQuadLogDet
from ..functions._matmul import Matmul
from ..functions._root_decomposition import RootDecomposition
from ..functions._sqrt_inv_matmul import SqrtInvMatmul
from ..utils.broadcasting import _matmul_broadcast_shape, _mul_broadcast_shape
from ..utils.cholesky import psd_safe_cholesky
from ..utils.errors import CachingError
from ..utils.getitem import _compute_getitem_size, _convert_indices_to_tensors, _is_noop_index, _noop_index
from ..utils.memoize import add_to_cache, cached, pop_from_cache
from ..utils.pivoted_cholesky import pivoted_cholesky
from ..utils.warnings import NumericalWarning
from .linear_operator_representation_tree import LinearOperatorRepresentationTree

HANDLED_FUNCTIONS = {}
HANDLED_SECOND_ARG_FUNCTIONS = {}
COMPATIBLE_TYPES = {}


def implements(torch_function, types=None):
    """Register a torch function override for LinearOperator"""

    @functools.wraps(torch_function)
    def decorator(func):
        HANDLED_FUNCTIONS[torch_function] = func
        COMPATIBLE_TYPES[torch_function] = types
        return func

    return decorator


def implements_second_arg(torch_function, types=None):
    """
    Register a torch function override for LinearOperator,
    where the first argument of the function is a torch.Tensor and the
    second argument is a LinearOperator

    Examples of this include :meth:`torch.cholesky_solve`, `torch.solve`,
    or `torch.matmul`.
    """

    @functools.wraps(torch_function)
    def decorator(func):
        HANDLED_SECOND_ARG_FUNCTIONS[torch_function] = func
        COMPATIBLE_TYPES[torch_function] = types
        return func

    return decorator


class LinearOperator(ABC):
    r"""
    Base class for LinearOperators.

    :ivar torch.Size batch_shape: The shape over which the
        :obj:`~linear_operator.operators.LinearOperator` is batched.
    :ivar torch.Size matrix_shape: The 2-dimensional shape of the implicit
        matrix represented by the :obj:`~linear_operator.operators.LinearOperator`.
        In other words: a :obj:`torch.Size` that consists of the operators'
        output dimension and input dimension.
    :ivar torch.Size shape: The overall operator shape: :attr:`batch_shape` +
        :attr:`matrix_shape`.
    :ivar bool is_square: Whether or not the LinearOperator is a square
        operator.
    :ivar bool requires_grad: Whether or not any tensor that make up the
        LinearOperator require gradients.
    """

    def _check_args(self, *args, **kwargs):
        """
        (Optional) run checks to see that input arguments and kwargs are valid

        Return:
            None (if all checks pass) or str (error message to raise)
        """
        return None

    def __init__(self, *args, **kwargs):
        if settings.debug.on():
            err = self._check_args(*args, **kwargs)
            if err is not None:
                raise ValueError(err)

        self._args = args
        self._kwargs = kwargs

    ####
    # The following methods need to be defined by the LinearOperator
    ####
    @abstractmethod
    def _matmul(self, rhs):
        """
        Performs a matrix multiplication :math:`KM` with the matrix :math:`K`
        that this LinearOperator represents. Should behave as
        :func:`torch.matmul`. If the LinearOperator represents a batch of
        matrices, this method should therefore operate in batch mode as well.

        ..note::
            This method is intended to be used only internally by various
            Functions that support backpropagation (e.g., :class:`Matmul`).
            Once this method is defined, it is strongly recommended that one
            use :func:`~linear_operator.operators.LinearOperator.matmul` instead, which makes use of this
            method properly.

        Args:
            rhs (:obj:`torch.tensor`): the matrix :math:`M` to multiply with.

        Returns:
            :obj:`torch.tensor`: matrix * rhs
        """
        raise NotImplementedError("The class {} requires a _matmul function!".format(self.__class__.__name__))

    @abstractmethod
    def _size(self):
        """
        Returns the size of the resulting Tensor that the linear operator represents.

        ..note::
            This method is used internally by the related function
            :func:`~linear_operator.operators.LinearOperator.size`,
            which does some additional work. Calling this method directly is discouraged.

        Returns:
            :obj:`torch.Size`: The size of the matrix :math:`K` represented by this LinearOperator
        """
        raise NotImplementedError("The class {} requires a _size function!".format(self.__class__.__name__))

    @abstractmethod
    def _transpose_nonbatch(self):
        """
        Transposes non-batch dimensions (e.g. last two)
        Implement this method, rather than transpose() or t().

        ..note::
            This method is used internally by the related function
            :func:`~linear_operator.operators.LinearOperator.transpose`, which
            does some additional work. Calling this method directly is discouraged.
        """
        raise NotImplementedError(
            "The class {} requires a _transpose_nonbatch function!".format(self.__class__.__name__)
        )

    ####
    # The following methods MIGHT have be over-written by LinearOperator subclasses
    # if the LinearOperator does weird things with the batch dimensions
    ####
    def _permute_batch(self, *dims):
        """
        Permute the batch dimensions.
        This probably won't have to be overwritten by LinearOperators, unless they use batch dimensions
        in a special way (e.g. BlockDiagLinearOperator, SumBatchLinearOperator)

        ..note::
            This method is used internally by the related function
            :func:`~linear_operator.operators.LinearOperator.unsqueeze`,
            which does some additional work. Calling this method directly is discouraged.

        Args:
            dims (tuple of ints):
                The new order for the `self.dim() - 2` dimensions.
                It WILL contain each of the positive batch dimensions exactly once.
        """
        components = []
        for component in self._args:
            if torch.is_tensor(component):
                extra_dims = range(len(dims), component.dim())
                components.append(component.permute(*dims, *extra_dims))
            elif isinstance(component, LinearOperator):
                components.append(component._permute_batch(*dims))
            else:
                components.append(component)

        res = self.__class__(*components, **self._kwargs)
        return res

    def _getitem(self, row_index, col_index, *batch_indices):
        """
        Supports subindexing of the matrix this LinearOperator represents.

        The indices passed into this method will either be:
            Tensor indices
            Slices

        ..note::
            LinearOperator.__getitem__ uses this as a helper method. If you are
            writing your own custom LinearOperator, override this method rather
            than __getitem__ (so that you don't have to repeat the extra work)

        ..note::
            This method is used internally by the related function
            :func:`~linear_operator.operators.LinearOperator.__getitem__`,
            which does some additional work. Calling this method directly is
            discouraged.

        This method has a number of restrictions on the type of arguments that are passed in to reduce
        the complexity of __getitem__ calls in PyTorch. In particular:
            - This method only accepts slices and tensors for the row/column indices (no ints)
            - The row and column dimensions don't dissapear (e.g. from Tensor indexing). These cases are
              handled by the `_getindices` method

        Args:
            :attr:`row_index` (slice, Tensor):
                Index for the row of the LinearOperator
            :attr:`col_index` (slice, Tensor):
                Index for the col of the LinearOperator
            :attr:`batch_indices` (tuple of slice, int, Tensor):
                Indices for the batch dimensions

        Returns:
            `LinearOperator`
        """
        # Special case: if both row and col are not indexed, then we are done
        if _is_noop_index(row_index) and _is_noop_index(col_index):
            if len(batch_indices):
                components = [component[batch_indices] for component in self._args]
                res = self.__class__(*components, **self._kwargs)
                return res
            else:
                return self

        # Normal case: we have to do some processing on either the rows or columns
        # We will handle this through "interpolation"
        row_interp_indices = torch.arange(0, self.size(-2), dtype=torch.long, device=self.device).view(-1, 1)
        row_interp_indices = row_interp_indices.expand(*self.batch_shape, -1, 1)
        row_interp_values = torch.tensor(1.0, dtype=self.dtype, device=self.device).expand_as(row_interp_indices)

        col_interp_indices = torch.arange(0, self.size(-1), dtype=torch.long, device=self.device).view(-1, 1)
        col_interp_indices = col_interp_indices.expand(*self.batch_shape, -1, 1)
        col_interp_values = torch.tensor(1.0, dtype=self.dtype, device=self.device).expand_as(col_interp_indices)

        # Construct interpolated LinearOperator
        from . import InterpolatedLinearOperator

        res = InterpolatedLinearOperator(
            self, row_interp_indices, row_interp_values, col_interp_indices, col_interp_values
        )
        return res._getitem(row_index, col_index, *batch_indices)

    def _unsqueeze_batch(self, dim):
        """
        Unsqueezes a batch dimension (positive-indexed only)
        This probably won't have to be overwritten by LinearOperators, unless they use batch dimensions
        in a special way (e.g. BlockDiagLinearOperator, SumBatchLinearOperator)

        ..note::
            This method is used internally by the related function
            :func:`~linear_operator.operators.LinearOperator.unsqueeze`, which
            does some additional work. Calling this method directly is
            discouraged.
        """
        components = [component.unsqueeze(dim) for component in self._args]
        res = self.__class__(*components, **self._kwargs)
        return res

    ####
    # The following methods PROBABLY should be over-written by LinearOperator subclasses for efficiency
    ####
    def _expand_batch(self, batch_shape):
        """
        Expands along batch dimensions.

        ..note::
            This method is used internally by the related function
            :func:`~linear_operator.operators.LinearOperator.expand`,
            which does some additional work. Calling this method directly is discouraged.
        """
        current_shape = torch.Size([1 for _ in range(len(batch_shape) - self.dim() + 2)] + list(self.batch_shape))
        batch_repeat = torch.Size(
            [expand_size // current_size for expand_size, current_size in zip(batch_shape, current_shape)]
        )
        return self.repeat(*batch_repeat, 1, 1)

    def _get_indices(self, row_index, col_index, *batch_indices):
        """
        This method selects elements from the LinearOperator based on tensor indices for each dimension.
        All indices are tensor indices that are broadcastable.
        There will be exactly one index per dimension of the LinearOperator

        ..note::
            This method is used internally by the related function
            :func:`~linear_operator.operators.LinearOperator.__getitem__`,
            which does some additional work. Calling this method directly is discouraged.

        Args:
            row_index (LongTensor): indices to select from row of LinearOperator
            row_index (LongTensor): indices to select from col of LinearOperator
            batch_indices (tuple LongTensor): indices to select from batch dimensions.

        Returns:
            Tensor (size determined by broadcasted shape of indices) of selected values
        """
        final_shape = _mul_broadcast_shape(*(index.shape for index in batch_indices), row_index.shape, col_index.shape)
        row_index = row_index.expand(final_shape)
        col_index = col_index.expand(final_shape)
        batch_indices = tuple(index.expand(final_shape) for index in batch_indices)

        base_linear_operator = self._getitem(_noop_index, _noop_index, *batch_indices)._expand_batch(final_shape)

        # Create some interoplation indices and values
        row_interp_indices = torch.arange(0, self.size(-2), dtype=torch.long, device=self.device)
        row_interp_indices = row_interp_indices[row_index].unsqueeze_(-1).unsqueeze_(-1)
        row_interp_values = torch.tensor(1.0, dtype=self.dtype, device=self.device).expand_as(row_interp_indices)

        col_interp_indices = torch.arange(0, self.size(-1), dtype=torch.long, device=self.device)
        col_interp_indices = col_interp_indices[col_index].unsqueeze_(-1).unsqueeze_(-1)
        col_interp_values = torch.tensor(1.0, dtype=self.dtype, device=self.device).expand_as(col_interp_indices)

        # Construct interpolated LinearOperator
        from . import InterpolatedLinearOperator

        res = (
            InterpolatedLinearOperator(
                base_linear_operator, row_interp_indices, row_interp_values, col_interp_indices, col_interp_values
            )
            .to_dense()
            .squeeze(-2)
            .squeeze(-1)
        )
        return res

    def _quad_form_derivative(self, left_vecs, right_vecs):
        """
        Given u (left_vecs) and v (right_vecs),
        Computes the derivatives of (u^t K v) w.r.t. K

        ..note::
            This method is intended to be used only internally by various
            Functions that support backpropagation.  For example, this method
            is used internally by :func:`~linear_operator.operators.LinearOperator.inv_quad_logdet`.
            It is not likely that users will need to call this method directly.

        Returns:
            :obj:`torch.tensor`: derivative with respect to the arguments that
            are actually used to represent this this LinearOperator.
        """
        from collections import deque

        args = tuple(self.representation())
        args_with_grads = tuple(arg for arg in args if arg.requires_grad)

        # Easy case: if we don't require any gradients, then just return!
        if not len(args_with_grads):
            return tuple(None for _ in args)

        # Normal case: we'll use the autograd to get us a derivative
        with torch.autograd.enable_grad():
            loss = (left_vecs * self._matmul(right_vecs)).sum()
            loss.requires_grad_(True)
            actual_grads = deque(torch.autograd.grad(loss, args_with_grads, allow_unused=True))

        # Now make sure that the object we return has one entry for every item in args
        grads = []
        for arg in args:
            if arg.requires_grad:
                grads.append(actual_grads.popleft())
            else:
                grads.append(None)

        return tuple(grads)

    ####
    # Class definitions
    ####
    _check_size = True

    ####
    # Standard LinearOperator methods
    ####
    @property
    def _args(self):
        return self._args_memo

    @_args.setter
    def _args(self, args):
        self._args_memo = args

    def _approx_diag(self):
        """
        (Optional) returns an (approximate) diagonal of the matrix

        Sometimes computing an exact diagonal is a bit computationally slow
        When we don't need an exact diagonal (e.g. for the pivoted cholesky
        decomposition, this function is called

        Defaults to calling the exact diagonal function

        Returns:
            tensor: - the diagonal (or batch of diagonals)
        """
        return self.diag()

    @cached(name="cholesky")
    def _cholesky(self, upper=False):
        """
        (Optional) Cholesky-factorizes the LinearOperator

        ..note::
            This method is used as an internal helper. Calling this method directly is discouraged.

        Returns:
            (TriangularLinearOperator) Cholesky factor
        """
        from .triangular_linear_operator import TriangularLinearOperator

        dense_operator = self.to_dense()

        # if the tensor is a scalar, we can just take the square root
        if dense_operator.size(-1) == 1:
            return TriangularLinearOperator(dense_operator.clamp_min(0.0).sqrt())

        # contiguous call is necessary here
        cholesky = psd_safe_cholesky(dense_operator, jitter=settings.cholesky_jitter.value(), upper=upper).contiguous()
        return TriangularLinearOperator(cholesky, upper=upper)

    def _cholesky_solve(self, rhs, upper: bool = False):
        """
        (Optional) Assuming that `self` is a Cholesky factor, computes the cholesky solve

        ..note::
            This method is used as an internal helper. Calling this method directly is discouraged.

        Returns:
            (LinearOperator) Cholesky factor
        """
        raise NotImplementedError("_cholesky_solve not implemented for the base LinearOperator")

    def _mul_constant(self, other):
        """
        Multiplies the LinearOperator by a costant.

        ..note::
            This method is used internally by the related function
            :func:`~linear_operator.operators.LinearOperator.mul`,
            which does some additional work. Calling this method directly is discouraged.

        Returns:
            :obj:`LinearOperator`
        """
        from .constant_mul_linear_operator import ConstantMulLinearOperator

        return ConstantMulLinearOperator(self, other)

    def _mul_matrix(self, other):
        """
        Multiplies the LinearOperator by a (batch of) matrices.

        ..note::
            This method is used internally by the related function
            :func:`~linear_operator.operators.LinearOperator.mul`, which does
            some additional work. Calling this method directly is discouraged.

        Returns:
            :obj:`LinearOperator`
        """
        from .dense_linear_operator import DenseLinearOperator
        from .mul_linear_operator import MulLinearOperator

        if isinstance(self, DenseLinearOperator) or isinstance(other, DenseLinearOperator):
            return DenseLinearOperator(self.to_dense() * other.to_dense())
        else:
            left_linear_operator = self if self._root_decomposition_size() < other._root_decomposition_size() else other
            right_linear_operator = other if left_linear_operator is self else self
            return MulLinearOperator(
                left_linear_operator.root_decomposition(), right_linear_operator.root_decomposition()
            )

    def _preconditioner(self):
        """
        (Optional) define a preconditioner (P) for linear conjugate gradients

        Returns:
            function: a function on x which performs P^{-1}(x)
            scalar: the log determinant of P
        """
        return None, None, None

    def _probe_vectors_and_norms(self):
        return None, None

    def _prod_batch(self, dim):
        """
        Multiply the LinearOperator across a batch dimension (supplied as a positive number).

        ..note::
            This method is used internally by the related function
            :func:`~linear_operator.operators.LinearOperator.prod`,
            which does some additional work. Calling this method directly is discouraged.

        Returns:
            :obj:`LinearOperator`
        """
        from .mul_linear_operator import MulLinearOperator
        from .root_linear_operator import RootLinearOperator

        if self.size(dim) == 1:
            return self.squeeze(dim)

        roots = self.root_decomposition().root.to_dense()
        num_batch = roots.size(dim)

        while True:
            # Take care of extra roots (odd roots), if they exist
            if num_batch % 2:
                shape = list(roots.shape)
                shape[dim] = 1
                extra_root = torch.full(
                    shape, dtype=self.dtype, device=self.device, fill_value=(1.0 / math.sqrt(self.size(-2)))
                )
                roots = torch.cat([roots, extra_root], dim)
                num_batch += 1

            # Divide and conqour
            # Assumes that there's an even number of roots
            part1_index = [_noop_index] * roots.dim()
            part1_index[dim] = slice(None, num_batch // 2, None)
            part1 = roots[tuple(part1_index)].contiguous()
            part2_index = [_noop_index] * roots.dim()
            part2_index[dim] = slice(num_batch // 2, None, None)
            part2 = roots[tuple(part2_index)].contiguous()

            if num_batch // 2 == 1:
                part1 = part1.squeeze(dim)
                part2 = part2.squeeze(dim)
                res = MulLinearOperator(RootLinearOperator(part1), RootLinearOperator(part2))
                break
            else:
                res = MulLinearOperator(RootLinearOperator(part1), RootLinearOperator(part2))
                roots = res.root_decomposition().root.to_dense()
                num_batch = num_batch // 2

        return res

    def _root_decomposition(self):
        """
        Returns the (usually low-rank) root of a linear operator of a PSD matrix.

        ..note::
            This method is used internally by the related function
            :func:`~linear_operator.operators.LinearOperator.root_decomposition`, which does some additional work.
            Calling this method directly is discouraged.

        Returns:
            (Tensor or LinearOperator): The root of the root decomposition
        """
        res, _ = RootDecomposition.apply(
            self,
            self._root_decomposition_size(),
            self.dtype,
            self.device,
            self.batch_shape,
            self.matrix_shape,
            True,
            False,
            None,
            *self.representation(),
        )

        return res

    def _root_decomposition_size(self):
        """
        This is the inner size of the root decomposition.
        This is primarily used to determine if it will be cheaper to compute a
        different root or not
        """
        return settings.max_root_decomposition_size.value()

    def _root_inv_decomposition(self, initial_vectors=None):
        """
        Returns the (usually low-rank) inverse root of a linear operator of a PSD matrix.

        ..note::
            This method is used internally by the related function
            :func:`~linear_operator.operators.LinearOperator.root_inv_decomposition`, which does some additional work.
            Calling this method directly is discouraged.

        Returns:
            (Tensor or LinearOperator): The root of the inverse root decomposition
        """
        from .root_linear_operator import RootLinearOperator

        roots, inv_roots = RootDecomposition.apply(
            self,
            self._root_decomposition_size(),
            self.dtype,
            self.device,
            self.batch_shape,
            self.matrix_shape,
            True,
            True,
            initial_vectors,
            *self.representation(),
        )

        if initial_vectors is not None and initial_vectors.size(-1) > 1:
            add_to_cache(self, "root_decomposition", RootLinearOperator(roots[0]))
        else:
            add_to_cache(self, "root_decomposition", RootLinearOperator(roots))

        return inv_roots

    def _solve(self, rhs, preconditioner, num_tridiag=0):
        return utils.linear_cg(
            self._matmul,
            rhs,
            n_tridiag=num_tridiag,
            max_iter=settings.max_cg_iterations.value(),
            max_tridiag_iter=settings.max_lanczos_quadrature_iterations.value(),
            preconditioner=preconditioner,
        )

    def _sum_batch(self, dim):
        """
        Sum the LinearOperator across a batch dimension (supplied as a positive number).

        ..note::
            This method is used internally by the related function
            :func:`~linear_operator.operators.LinearOperator.sum`,
            which does some additional work. Calling this method directly is discouraged.

        Returns:
            :obj:`LinearOperator`
        """
        from .sum_batch_linear_operator import SumBatchLinearOperator

        return SumBatchLinearOperator(self, block_dim=dim)

    @cached(name="svd")
    def _svd(self) -> Tuple["LinearOperator", torch.Tensor, "LinearOperator"]:
        """Method that allows implementing special-cased SVD computation. Should not be called directly"""
        # Using symeig is preferable here for psd LinearOperators.
        # Will need to overwrite this function for non-psd LinearOperators.
        evals, evecs = self.symeig(eigenvectors=True)
        signs = torch.sign(evals)
        U = evecs * signs.unsqueeze(-2)
        S = torch.abs(evals)
        V = evecs
        return U, S, V

    def _symeig(self, eigenvectors: bool = False) -> Tuple[torch.Tensor, Optional["LinearOperator"]]:
        """Method that allows implementing special-cased symeig computation. Should not be called directly"""
        from .dense_linear_operator import DenseLinearOperator

        dtype = self.dtype  # perform decomposition in double precision for numerical stability
        # TODO: Use fp64 registry once #1213 is addressed
        evals, evecs = torch.symeig(self.to_dense().to(dtype=torch.double), eigenvectors=eigenvectors)
        # chop any negative eigenvalues. TODO: warn if evals are significantly negative
        evals = evals.clamp_min(0.0).to(dtype=dtype)
        if eigenvectors:
            evecs = DenseLinearOperator(evecs.to(dtype=dtype))
        else:
            evecs = None
        return evals, evecs

    def _t_matmul(self, rhs):
        r"""
        Performs a transpose matrix multiplication :math:`K^{\top}M` with the matrix :math:`K` that this
        LinearOperator represents.

        Args:
            rhs (:obj:`torch.tensor`): the matrix :math:`M` to multiply with.

        Returns:
            :obj:`torch.tensor`: matrix * rhs
        """
        return self.transpose(-1, -2)._matmul(rhs)

    @implements(torch.add)
    def add(self, other: Union[torch.Tensor, "LinearOperator"], alpha: float = None) -> LinearOperator:
        r"""
        Each element of the tensor :attr:`other` is multiplied by the scalar :attr:`alpha`
        and added to each element of the :obj:`~linear_operator.operators.LinearOperator`.
        The resulting :obj:`~linear_operator.operators.LinearOperator` is returned.

        .. math::
            \text{out} = \text{self} + \text{alpha} ( \text{other} )

        :param other: object to add to :attr:`self`.
        :type other: torch.Tensor or ~linear_operator.operators.LinearOperator
        :param float alpha: Optional scalar multiple to apply to :attr:`other`.
        :return: :math:`\mathbf A + \alpha \mathbf O`, where :math:`\mathbf A`
            is the linear operator and :math:`\mathbf O` is :attr:`other`.
        """
        if alpha is None:
            return self + other
        else:
            return self + alpha * other

    def add_diag(self, diag: torch.Tensor) -> LinearOperator:
        r"""
        Adds an element to the diagonal of the matrix.

        :param diag: Diagonal to add
        :type diag: torch.Tensor (... x N or ... x 1)
        :return: :math:`\mathbf A + \text{diag}(\mathbf d)`, where :math:`\mathbf A` is the linear operator
            and :math:`\mathbf d` is the diagonal component
        """
        from .diag_linear_operator import ConstantDiagLinearOperator, DiagLinearOperator
        from .added_diag_linear_operator import AddedDiagLinearOperator

        if not self.is_square:
            raise RuntimeError("add_diag only defined for square matrices")

        diag_shape = diag.shape
        if len(diag_shape) == 0 or diag_shape[-1] == 1:
            # interpret scalar tensor or single-trailing element as constant diag
            diag_tensor = ConstantDiagLinearOperator(diag, diag_shape=self.shape[-1])
        else:
            try:
                expanded_diag = diag.expand(self.shape[:-1])
            except RuntimeError:
                raise RuntimeError(
                    "add_diag for LinearOperator of size {} received invalid diagonal of size {}.".format(
                        self.shape, diag_shape
                    )
                )
            diag_tensor = DiagLinearOperator(expanded_diag)

        return AddedDiagLinearOperator(self, diag_tensor)

    def add_jitter(self, jitter_val: float = 1e-3) -> LinearOperator:
        r"""
        Adds jitter (i.e., a small diagonal component) to the matrix this
        LinearOperator represents.
        This is equivalent to calling :meth:`~linear_operator.operators.LinearOperator.add_diag`
        with a scalar tensor.

        :param float jitter_val: The diagonal component to add
        :return: :math:`\mathbf A + \alpha (\mathbf I)`, where :math:`\mathbf A` is the linear operator
            and :math:`\alpha` is :attr:`jitter_val`.
        """
        diag = torch.tensor(jitter_val, dtype=self.dtype, device=self.device)
        return self.add_diag(diag)

    def batch_dim(self) -> int:
        """
        Returns the dimension of the shape over which the tensor is batched.
        """
        return len(self.batch_shape)

    @property
    def batch_shape(self):
        return self.shape[:-2]

    @implements(torch.cholesky)
    def cholesky(self, upper: bool = False) -> LinearOperator:
        """
        Cholesky-factorizes the LinearOperator.

        :param bool upper: Upper triangular or lower triangular factor (default: False).
        :return: Cholesky factor (lower or upper triangular)
        :rtype: ~linear_operator.operators.TriangularLinearOperator
        """
        chol = self._cholesky(upper=False)
        if upper:
            chol = chol._transpose_nonbatch()
        return chol

    @implements_second_arg(torch.cholesky_solve)
    def cholesky_solve(self, rhs, upper: bool = False) -> torch.Tensor:
        r"""
        If the LinearOperator represnents a Cholesky factor :math:`\mathbf {LL^\top} = \mathbf A`,
        this function computes :math:`\mathbf {\mathbf A}^\top \mathbf B`, where :math:`\mathbf B`
        is defined by :attr:`rhs`.

        .. note::
            This method is only defined for :obj:`~linear_operator.operators.TriangularLinearOperator`.

        :param torch.Tensor rhs: Matrix :math:`\mathbf B` to solve against.
        :param bool upper: Upper triangular or lower triangular factor (default: False).
        :rtype: torch.Tensor
        :return: :math:`\mathbf A^{-1} \mathbf B`.
        """
        return self._cholesky_solve(rhs, upper=upper)

    @implements(torch.clone)
    def clone(self) -> LinearOperator:
        """
        Clones the LinearOperator (creates clones of all underlying tensors)
        """
        args = [arg.clone() if hasattr(arg, "clone") else arg for arg in self._args]
        kwargs = {key: val.clone() if hasattr(val, "clone") else val for key, val in self._kwargs.items()}
        return self.__class__(*args, **kwargs)

    def cpu(self) -> LinearOperator:
        """
        :return: A new :obj:`~linear_operator.operators.LinearOperator` identical to :attr:`self`, but on the CPU.
        """
        new_args = []
        new_kwargs = {}
        for arg in self._args:
            if hasattr(arg, "cpu"):
                new_args.append(arg.cpu())
            else:
                new_args.append(arg)
        for name, val in self._kwargs.items():
            if hasattr(val, "cpu"):
                new_kwargs[name] = val.cpu()
            else:
                new_kwargs[name] = val
        return self.__class__(*new_args, **new_kwargs)

    def cuda(self, device_id: str = None) -> LinearOperator:
        """
        This method operates identically to :func:`torch.nn.Module.cuda`.

        :param device_id: Device ID of GPU to use.
        :type device_id: str, optional
        :return: A new :obj:`~linear_operator.operators.LinearOperator` identical to :attr:`self`, but on the GPU.
        """
        new_args = []
        new_kwargs = {}
        for arg in self._args:
            if hasattr(arg, "cuda"):
                new_args.append(arg.cuda(device_id))
            else:
                new_args.append(arg)
        for name, val in self._kwargs.items():
            if hasattr(val, "cuda"):
                new_kwargs[name] = val.cuda(device_id)
            else:
                new_kwargs[name] = val
        return self.__class__(*new_args, **new_kwargs)

    @property
    def device(self) -> str:
        return self._args[0].device

    @implements(torch.detach)
    def detach(self) -> LinearOperator:
        """
        Removes the LinearOperator from the current computation graph.
        (In practice, this function removes all Tensors that make up the
        :obj:`~linear_operator.opeators.LinearOperator` from the computation graph.)
        """
        return self.clone().detach_()

    @implements(torch.detach_)
    def detach_(self) -> LinearOperator:
        """
        An in-place version of :meth:`detach`.
        """
        for arg in self._args:
            if hasattr(arg, "detach"):
                arg.detach_()
        for val in self._kwargs.values():
            if hasattr(val, "detach"):
                val.detach_()
        return self

    # TODO: rename to diagonal
    @implements(torch.diagonal)
    def diag(self) -> torch.Tensor:
        r"""
        As :func:`torch.diag`, returns the diagonal of the matrix
        :math:`\mathbf A` this LinearOperator represents as a vector.

        :rtype: torch.Tensor (... x N)
        :return: The diagonal (or batch of diagonals) of :math:`\mathbf A`.
        """
        if settings.debug.on():
            if not self.is_square:
                raise RuntimeError("Diag works on square matrices (or batches)")

        row_col_iter = torch.arange(0, self.matrix_shape[-1], dtype=torch.long, device=self.device)
        return self[..., row_col_iter, row_col_iter]

    def dim(self) -> int:
        """
        Alias of :meth:`~linear_operator.operators.LinearOperator.ndimension`
        """
        return self.ndimension()

    @implements(torch.div)
    def div(self, other: Union[float, torch.Tensor]) -> LinearOperator:
        """
        Returns the product of this LinearOperator
        the elementwise reciprocal of another matrix.

        :param other: Object to divide against
        :type other: float or torch.Tensor
        :rtype: ~linear_opeator.operators.LinearOperator
        :return: Result of division.
        """
        return self.__div__(other)

    def double(self) -> LinearOperator:
        """
        This method operates identically to :func:`torch.Tensor.double`.

        """
        new_args = []
        new_kwargs = {}
        for arg in self._args:
            if hasattr(arg, "double"):
                new_args.append(arg.double())
            else:
                new_args.append(arg)
        for name, val in self._kwargs.items():
            if hasattr(val, "double"):
                new_kwargs[name] = val.double()
            else:
                new_kwargs[name] = val
        return self.__class__(*new_args, **new_kwargs)

    @property
    def dtype(self) -> torch.dtype:
        return self._args[0].dtype

    def expand(self, *sizes: Union[torch.Size, Tuple[int]]) -> LinearOperator:
        r"""
        Returns a new view of the self
        :obj:`~linear_operator.operators.LinearOperator` with singleton
        dimensions expanded to a larger size.

        Passing -1 as the size for a dimension means not changing the size of
        that dimension.

        The LinearOperator can be also expanded to a larger number of
        dimensions, and the new ones will be appended at the front.
        For the new dimensions, the size cannot be set to -1.

        Expanding a LinearOperator does not allocate new memory, but only
        creates a new view on the existing LinearOperator where a dimension of
        size one is expanded to a larger size by setting the stride to 0. Any
        dimension of size 1 can be expanded to an arbitrary value without
        allocating new memory.

        :param sizes: the desired expanded size
        :type sizes: (torch.Size or int...
        :return: The expanded LinearOperator
        """
        if len(sizes) == 1 and hasattr(sizes, "__iter__"):
            sizes = sizes[0]
        if len(sizes) < 2 or tuple(sizes[-2:]) != self.matrix_shape:
            raise RuntimeError(
                "Invalid expand arguments {}. Currently, repeat only works to create repeated "
                "batches of a 2D LinearOperator.".format(tuple(sizes))
            )
        elif all(isinstance(size, int) for size in sizes):
            shape = torch.Size(sizes)
        else:
            raise RuntimeError("Invalid arguments {} to expand.".format(sizes))

        res = self._expand_batch(batch_shape=shape[:-2])
        return res

    @cached
    def to_dense(self) -> torch.Tensor:
        """
        Explicitly evaluates the matrix this LinearOperator represents. This function
        should return a :obj:`torch.Tensor` storing an exact representation of this LinearOperator.
        """
        num_rows, num_cols = self.matrix_shape

        if num_rows < num_cols:
            eye = torch.eye(num_rows, dtype=self.dtype, device=self.device)
            eye = eye.expand(*self.batch_shape, num_rows, num_rows)
            res = self.transpose(-1, -2).matmul(eye).transpose(-1, -2).contiguous()
        else:
            eye = torch.eye(num_cols, dtype=self.dtype, device=self.device)
            eye = eye.expand(*self.batch_shape, num_cols, num_cols)
            res = self.matmul(eye)
        return res

    # TODO: rename to `solve_against`?
    @implements_second_arg(torch.solve)
    def inv_matmul(self, right_tensor: torch.Tensor, left_tensor: Optional[torch.Tensor] = None) -> torch.Tensor:
        r"""
        Computes a linear solve (w.r.t self = :math:`\mathbf A`) with several
        right hand sides :math:`\mathbf R`.
        I.e. computes

        .. math::
           \begin{equation}
               \mathbf A^{-1} \mathbf R,
           \end{equation}

        where :math:`\mathbf R` is :attr:`right_tensor` and :math:`\mathbf A` is the LinearOperator.

        If :attr:`left_tensor` is supplied, computes

        .. math::
           \begin{equation}
               \mathbf L \mathbf A^{-1} \mathbf R,
           \end{equation}

        where :math:`\mathbf L` is :attr:`left_tensor`.
        Supplying this can reduce the number of solver calls required in the backward pass.

        :param right_tensor: :math:`\mathbf R` - the right hand side
        :type right_tensor: torch.Tensor (... x N x K)
        :param left_tensor: :math:`\mathbf L` - the left hand side
        :type left_tensor: torch.Tensor (... x M x N), optional
        :rtype: torch.Tensor (... x N x K or ... x M x K)
        :return: :math:`\mathbf A^{-1} \mathbf R` or :math:`\mathbf L \mathbf A^{-1} \mathbf R`.
        """
        if not self.is_square:
            raise RuntimeError(
                "inv_matmul only operates on (batches of) square (positive semi-definite) LinearOperators. "
                "Got a {} of size {}.".format(self.__class__.__name__, self.size())
            )

        if self.dim() == 2 and right_tensor.dim() == 1:
            if self.shape[-1] != right_tensor.numel():
                raise RuntimeError(
                    "LinearOperator (size={}) cannot be multiplied with right-hand-side Tensor (size={}).".format(
                        self.shape, right_tensor.shape
                    )
                )

        if left_tensor is None:
            return InvMatmul.apply(self, False, right_tensor, *self.representation())
        else:
            return InvMatmul.apply(self, True, left_tensor, right_tensor, *self.representation())

    def inv_quad(self, tensor, reduce_inv_quad=True) -> torch.Tensor:
        r"""
        Equivalent to calling :meth:`inv_quad_logdet` with :attr:`logdet=False`.

        :param inv_quad_rhs: :math:`\mathbf R` - the right hand sides of the inverse quadratic term
        :type inv_quad_rhs: torch.Tensor (... x N x K)
        :param bool reduce_inv_quad: (default True) Whether to compute
           :math:`\text{tr}\left( \mathbf R^\top \mathbf A^{-1} \mathbf R \right)`
           or :math:`\text{diag}\left( \mathbf R^\top \mathbf A^{-1} \mathbf R \right)`.
        :rtype: torch.Tensor
        :returns: The inverse quadratic term
        """
        if not self.is_square:
            raise RuntimeError(
                "inv_quad only operates on (batches of) square (positive semi-definite) LinearOperators. "
                "Got a {} of size {}.".format(self.__class__.__name__, self.size())
            )

        try:
            result_shape = _matmul_broadcast_shape(self.shape, tensor.shape)
        except RuntimeError:
            raise RuntimeError(
                "LinearOperator (size={}) cannot be multiplied with right-hand-side Tensor (size={}).".format(
                    self.shape, tensor.shape
                )
            )

        args = (tensor.expand(*result_shape[:-2], *tensor.shape[-2:]),) + self.representation()
        inv_quad_term = InvQuad.apply(self, *args)

        if reduce_inv_quad:
            inv_quad_term = inv_quad_term.sum(-1)
        return inv_quad_term

    def inv_quad_logdet(
        self, inv_quad_rhs: Optional[torch.Tensor] = None, logdet: bool = False, reduce_inv_quad: bool = True
    ) -> Tuple[torch.Tensor, torch.Tensor]:
        r"""
        Computes the log determinant :math:`\log \vert \mathbf A \vert`
        and/or an inverse quadratic form (w.r.t self) with several right hand sides, i.e:

        .. math::
           \text{tr}\left( \mathbf R^\top \mathbf A^{-1} \mathbf R \right),

        where :math:`\mathbf A` is the LinearOperator and :math:`\mathbf R`
        represents the right hand sides (:attr:`inv_quad_rhs`).

        If :attr:`reduce_inv_quad` is set to false (and :attr:`inv_quad_rhs` is supplied),
        the function instead computes

        .. math::
           \text{diag}\left( \mathbf R^\top \mathbf A^{-1} \mathbf R \right).

        :param inv_quad_rhs: :math:`\mathbf R` - the right hand sides of the inverse quadratic term
        :type inv_quad_rhs: torch.Tensor (... x N x K), optional
        :param bool logdet: (default False) Whether or not to compute the
           logdet term :math:`\log \vert \mathbf A \vert`.
        :param bool reduce_inv_quad: (default True) Whether to compute
           :math:`\text{tr}\left( \mathbf R^\top \mathbf A^{-1} \mathbf R \right)`
           or :math:`\text{diag}\left( \mathbf R^\top \mathbf A^{-1} \mathbf R \right)`.
        :rtype: torch.Tensor, torch.Tensor
        :returns: The inverse quadratic term (or None), and the logdet term (or None).
        """
        # Special case: use Cholesky to compute these terms
        if settings.fast_computations.log_prob.off() or (self.size(-1) <= settings.max_cholesky_size.value()):
            from .chol_linear_operator import CholLinearOperator
            from .triangular_linear_operator import TriangularLinearOperator

            cholesky = CholLinearOperator(TriangularLinearOperator(self.cholesky()))
            return cholesky.inv_quad_logdet(inv_quad_rhs=inv_quad_rhs, logdet=logdet, reduce_inv_quad=reduce_inv_quad)

        # Default: use modified batch conjugate gradients to compute these terms
        # See NeurIPS 2018 paper: https://arxiv.org/abs/1809.11165
        if not self.is_square:
            raise RuntimeError(
                "inv_quad_logdet only operates on (batches of) square (positive semi-definite) LinearOperators. "
                "Got a {} of size {}.".format(self.__class__.__name__, self.size())
            )

        if inv_quad_rhs is not None:
            if self.dim() == 2 and inv_quad_rhs.dim() == 1:
                if self.shape[-1] != inv_quad_rhs.numel():
                    raise RuntimeError(
                        "LinearOperator (size={}) cannot be multiplied with right-hand-side Tensor (size={}).".format(
                            self.shape, inv_quad_rhs.shape
                        )
                    )
            elif self.dim() != inv_quad_rhs.dim():
                raise RuntimeError(
                    "LinearOperator (size={}) and right-hand-side Tensor (size={}) should have the same number "
                    "of dimensions.".format(self.shape, inv_quad_rhs.shape)
                )
            elif self.batch_shape != inv_quad_rhs.shape[:-2] or self.shape[-1] != inv_quad_rhs.shape[-2]:
                raise RuntimeError(
                    "LinearOperator (size={}) cannot be multiplied with right-hand-side Tensor (size={}).".format(
                        self.shape, inv_quad_rhs.shape
                    )
                )

        args = self.representation()
        if inv_quad_rhs is not None:
            args = [inv_quad_rhs] + list(args)

        probe_vectors, probe_vector_norms = self._probe_vectors_and_norms()

        inv_quad_term, logdet_term = InvQuadLogDet.apply(
            self,
            self.dtype,
            self.device,
            self.matrix_shape,
            self.batch_shape,
            (inv_quad_rhs is not None),
            logdet,
            probe_vectors,
            probe_vector_norms,
            *args,
        )

        if inv_quad_term.numel() and reduce_inv_quad:
            inv_quad_term = inv_quad_term.sum(-1)
        return inv_quad_term, logdet_term

    @property
    def is_square(self):
        return self.matrix_shape[0] == self.matrix_shape[1]

    @implements(torch.logdet)
    def logdet(self) -> torch.Tensor:
        r"""
        Computes the log determinant :math:`\log \vert \mathbf A \vert`.
        """
        _, res = self.inv_quad_logdet(inv_quad_rhs=None, logdet=True)
        return res

    @implements(torch.matmul)
    def matmul(self, other: Union[torch.Tensor, "LinearOperator"]) -> Union[torch.Tensor, "LinearOperator"]:
        r"""
        Performs :math:`\mathbf A \mathbf B`, where :math:`\mathbf A \in
        \mathbb R^{M \times N}` is the LinearOperator and :math:`\mathbf B`
        is a right hand side :obj:`torch.Tensor` (or :obj:`~linear_operator.operators.LinearOperator`).

        :param other: :math:`\mathbf B` - the matrix or vector to multiply against.
        :type other: torch.Tensor or ~linear_operator.operators.LinearOperator (... x N x D)
        :rtype: torch.Tensor or ~linear_operator.operators.LinearOperator (... x M x D)
        :return: The resulting of applying the linear operator to :math:`\mathbf B`.
            The return type will be the same as :attr:`other`'s type.
        """
        # TODO: Move this check to MatmulLinearOperator and Matmul (so we can pass the shapes through from there)
        return self @ other

    @property
    def matrix_shape(self):
        return torch.Size(self.shape[-2:])

    @implements(torch.mul)
    def mul(self, other: Union[float, torch.Tensor, "LinearOperator"]) -> LinearOperator:
        """
        Multiplies the matrix by a constant, or elementwise the matrix by another matrix.

        :param other: Constant or matrix to elementwise multiply by.
        :type other: float or torch.Tensor or ~linear_operator.operators.LinearOperator
        :return: Another linear operator representing the result of the multiplication.
            If :obj:`other` was a constant (or batch of constants), this will likely be a
            :obj:`~linear_operator.operators.ConstantMulLinearOperator`. If :obj:`other` was
            a matrix or LinearOperator, this will likely be a :obj:`MulLinearOperator`.
        """
        return self * other

    def ndimension(self) -> int:
        """
        :return: The number of dimensions.
        """
        return len(self.size())

    def numel(self) -> int:
        """
        :rtype: int
        :return: The number of elements.
        """
        return self.shape.numel()

    def numpy(self) -> numpy.ndarray:  # noqa F811
        """
        :return: The LinearOperator as an dense numpy array.
        """
        return self.to_dense().detach().cpu().numpy()

    def permute(self, *dims: Tuple[int]) -> LinearOperator:
        """
        Returns a view of the original tensor with its dimensions permuted.

        :param dims: The desired ordering of dimensions.
        :type dims: int...
        """
        num_dims = self.dim()
        orig_dims = dims
        dims = tuple(dim if dim >= 0 else dim + num_dims for dim in dims)

        if settings.debug.on():
            if len(dims) != num_dims:
                raise RuntimeError("number of dims don't match in permute")
            if sorted(set(dims)) != sorted(dims):
                raise RuntimeError("repeated dim in permute")

            for dim, orig_dim in zip(dims, orig_dims):
                if dim >= num_dims:
                    raise RuntimeError(
                        "Dimension out of range (expected to be in range of [{}, {}], but got "
                        "{}.".format(-num_dims, num_dims - 1, orig_dim)
                    )

        if dims[-2:] != (num_dims - 2, num_dims - 1):
            raise ValueError("At the moment, cannot permute the non-batch dimensions of LinearOperators.")

        return self._permute_batch(*dims[:-2])

    # TODO: implement keepdim
    @implements(torch.prod)
    def prod(self, dim: int) -> Union["LinearOperator", torch.Tensor]:
        r"""
        Returns the product of each row of :math:`\mathbf A` along the batch dimension :attr:`dim`.

        :param dim: Which dimension to compute the product along.
        :type dim: int, optional
        :rtype: ~linear_operator.operators.LinearOperator or torch.Tensor

        Example:

            >>> linear_operator = DenseLinearOperator(torch.tensor([
                    [[2, 4], [1, 2]],
                    [[1, 1], [2., -1]],
                    [[2, 1], [1, 1.]],
                    [[3, 2], [2, -1]],
                ]))
            >>> linear_operator.prod().to_dense()
            >>> # Returns: torch.Tensor(768.)
            >>> linear_operator.prod(dim=-3)
            >>> # Returns: tensor([[8., 2.], [1., -2.], [2., 1.], [6., -2.]])
        """
        if dim is None:
            raise ValueError("At the moment, LinearOperator.prod requires a dim argument (got None)")

        orig_dim = dim
        if dim < 0:
            dim = self.dim() + dim
        if dim >= len(self.batch_shape):
            raise ValueError(
                "At the moment, LinearOperator.prod only works on batch dimensions. "
                "Got dim={} for LinearOperator of shape {}".format(orig_dim, self.shape)
            )

        return self._prod_batch(dim)

    def repeat(self, *sizes: Union[torch.Size, Tuple[int]]) -> LinearOperator:
        """
        Repeats this tensor along the specified dimensions.

        Currently, this only works to create repeated batches of a 2D LinearOperator.
        I.e. all calls should be `linear_operator.repeat(<size>, 1, 1)`.

        :param sizes: The number of times to repeat this tensor along each dimension.
        :type sizes: torch.Size or int...
        :return: A LinearOperator with repeated dimensions.

        Example:

            >>> linear_operator = ToeplitzLinearOperator(torch.tensor([4. 1., 0.5]))
            >>> linear_operator.repeat(2, 1, 1).to_dense()
            tensor([[[4.0000, 1.0000, 0.5000],
                     [1.0000, 4.0000, 1.0000],
                     [0.5000, 1.0000, 4.0000]],
                    [[4.0000, 1.0000, 0.5000],
                     [1.0000, 4.0000, 1.0000],
                     [0.5000, 1.0000, 4.0000]]])
        """
        from .batch_repeat_linear_operator import BatchRepeatLinearOperator

        if len(sizes) < 3 or tuple(sizes[-2:]) != (1, 1):
            raise RuntimeError(
                "Invalid repeat arguments {}. Currently, repeat only works to create repeated "
                "batches of a 2D LinearOperator.".format(tuple(sizes))
            )

        return BatchRepeatLinearOperator(self, batch_repeat=torch.Size(sizes[:-2]))

    # TODO: make this method private
    def representation(self) -> Tuple[torch.Tensor]:
        representation = []
        for arg in self._args:
            if torch.is_tensor(arg):
                representation.append(arg)
            elif hasattr(arg, "representation") and callable(arg.representation):  # Is it a LinearOperator?
                representation += list(arg.representation())
            else:
                raise RuntimeError("Representation of a LinearOperator should consist only of Tensors")
        return tuple(representation)

    # TODO: make this method private
    def representation_tree(self) -> LinearOperatorRepresentationTree:
        return LinearOperatorRepresentationTree(self)

    @property
    def requires_grad(self) -> bool:
        return any(
            arg.requires_grad
            for arg in tuple(self._args) + tuple(self._kwargs.values())
            if hasattr(arg, "requires_grad")
        )

    @requires_grad.setter
    def requires_grad(self, val: bool):
        for arg in self._args:
            if hasattr(arg, "requires_grad"):
                if arg.dtype in (torch.float, torch.double, torch.half):
                    arg.requires_grad = val
        for arg in self._kwargs.values():
            if hasattr(arg, "requires_grad"):
                arg.requires_grad = val

    def requires_grad_(self, val: bool) -> LinearOperator:
        """
        Sets `requires_grad=val` on all the Tensors that make up the LinearOperator
        This is an inplace operation.

        :param bool val: Whether or not to require gradients.
        :return: :attr:`self`.
        """
        self.requires_grad = val
        return self

    @cached(name="root_decomposition")
    def root_decomposition(self, method: Optional[str] = None) -> LinearOperator:
        r"""
        Returns a (usually low-rank) root decomposition linear operator of the PSD LinearOperator :math:`\mathbf A`.
        This can be used for sampling from a Gaussian distribution, or for obtaining a
        low-rank version of a matrix.

        :param method: Which method to use to perform the root decomposition. Choices are:
            "cholesky", "lanczos", "symeig", "pivoted_cholesky", or "svd".
        :type method: str, optional
        :return: A tensor :math:`\mathbf R` such that :math:`\mathbf R \mathbf R^\top \approx \mathbf A`.
        """
        from .chol_linear_operator import CholLinearOperator
        from .root_linear_operator import RootLinearOperator

        if not self.is_square:
            raise RuntimeError(
                "root_decomposition only operates on (batches of) square (symmetric) LinearOperators. "
                "Got a {} of size {}.".format(self.__class__.__name__, self.size())
            )

        if method is None:
            if (
                self.size(-1) <= settings.max_cholesky_size.value()
                or settings.fast_computations.covar_root_decomposition.off()
            ):
                method = "cholesky"
            else:
                method = "lanczos"

        if method == "cholesky":
            try:
                res = self.cholesky()
                return CholLinearOperator(res)
            except RuntimeError as e:
                warnings.warn(
                    f"Runtime Error when computing Cholesky decomposition: {e}. Using RootDecomposition.".format(e),
                    NumericalWarning,
                )
                method = "symeig"

        if method == "pivoted_cholesky":
            return RootLinearOperator(pivoted_cholesky(self.to_dense(), max_iter=self._root_decomposition_size()))

        if method == "symeig":
            evals, evecs = self.symeig(eigenvectors=True)
            # TODO: only use non-zero evals (req. dealing w/ batches...)
            F = evecs * evals.clamp(0.0).sqrt().unsqueeze(-2)
            return RootLinearOperator(F)

        if method == "svd":
            U, S, _ = self.svd()
            # TODO: only use non-zero singular values (req. dealing w/ batches...)
            F = U * S.sqrt().unsqueeze(-2)
            return RootLinearOperator(F)

        if method == "lanczos":
            return RootLinearOperator(self._root_decomposition())

        raise RuntimeError(f"Unknown method '{method}'")

    @cached(name="root_inv_decomposition")
    def root_inv_decomposition(
        self, initial_vectors: Optional[torch.Tensor] = None, test_vectors: Optional[torch.Tensor] = None
    ) -> LinearOperator:
        r"""
        Returns a (usually low-rank) inverse root decomposition linear operator
        of the PSD LinearOperator :math:`\mathbf A`.
        This can be used for sampling from a Gaussian distribution, or for obtaining a
        low-rank version of a matrix.

        The root_inv_decomposition is performed using a partial Lanczos tridiagonalization.

        :param initial_vectors: Vectors used to initialize the Lanczos decomposition.
            The best initialization vector (determined by :attr:`test_vectors`) will be chosen.
        :type initial_vectors: torch.Tensor (... x N x D), optional
        :param test_vectors: Vectors used to test the accuracy of the decomposition.
        :type test_vectors: torch.Tensor (... x N x D), optional
        :return: A tensor :math:`\mathbf R` such that :math:`\mathbf R \mathbf R^\top \approx \mathbf A^{-1}`.
        """
        from .root_linear_operator import RootLinearOperator
        from .dense_linear_operator import to_linear_operator

        if self.shape[-2:].numel() == 1:
            return RootLinearOperator(1 / self.to_dense().sqrt())

        if (
            self.size(-1) <= settings.max_cholesky_size.value()
            or settings.fast_computations.covar_root_decomposition.off()
        ):
            try:
                L = to_dense(self.cholesky())
                # we know L is triangular, so inverting is a simple triangular solve agaist the identity
                # we don't need the batch shape here, thanks to broadcasting
                Eye = torch.eye(L.shape[-2], device=L.device, dtype=L.dtype)
                Linv = torch.triangular_solve(Eye, L, upper=False)[0]
                res = to_linear_operator(Linv.transpose(-1, -2))
                return RootLinearOperator(res)
            except RuntimeError as e:
                warnings.warn(
                    "Runtime Error when computing Cholesky decomposition: {}. Using RootDecomposition.".format(e),
                    NumericalWarning,
                )

        if not self.is_square:
            raise RuntimeError(
                "root_inv_decomposition only operates on (batches of) square (symmetric) LinearOperators. "
                "Got a {} of size {}.".format(self.__class__.__name__, self.size())
            )

        if initial_vectors is not None:
            if self.dim() == 2 and initial_vectors.dim() == 1:
                if self.shape[-1] != initial_vectors.numel():
                    raise RuntimeError(
                        "LinearOperator (size={}) cannot be multiplied with initial_vectors (size={}).".format(
                            self.shape, initial_vectors.shape
                        )
                    )
            elif self.dim() != initial_vectors.dim():
                raise RuntimeError(
                    "LinearOperator (size={}) and initial_vectors (size={}) should have the same number "
                    "of dimensions.".format(self.shape, initial_vectors.shape)
                )
            elif self.batch_shape != initial_vectors.shape[:-2] or self.shape[-1] != initial_vectors.shape[-2]:
                raise RuntimeError(
                    "LinearOperator (size={}) cannot be multiplied with initial_vectors (size={}).".format(
                        self.shape, initial_vectors.shape
                    )
                )

        inv_roots = self._root_inv_decomposition(initial_vectors)

        # Choose the best of the inv_roots, if there were more than one initial vectors
        if initial_vectors is not None and initial_vectors.size(-1) > 1:
            num_probes = initial_vectors.size(-1)
            test_vectors = test_vectors.unsqueeze(0)

            # Compute solves
            solves = inv_roots.matmul(inv_roots.transpose(-1, -2).matmul(test_vectors))

            # Compute self * solves
            solves = (
                solves.permute(*range(1, self.dim() + 1), 0)
                .contiguous()
                .view(*self.batch_shape, self.matrix_shape[-1], -1)
            )
            mat_times_solves = self.matmul(solves)
            mat_times_solves = mat_times_solves.view(*self.batch_shape, self.matrix_shape[-1], -1, num_probes).permute(
                -1, *range(0, self.dim())
            )

            # Compute residuals
            residuals = (mat_times_solves - test_vectors).norm(2, dim=-2)
            residuals = residuals.view(residuals.size(0), -1).sum(-1)

            # Choose solve that best fits
            _, best_solve_index = residuals.min(0)
            inv_root = inv_roots[best_solve_index].squeeze(0)

        else:
            inv_root = inv_roots

        return RootLinearOperator(inv_root)

    def size(self, dim: int = None) -> Union[torch.Size, int]:
        """
        :rtype: torch.Size or int
        :return: The size of the LinearOperator (along the specified dimension).
        """
        size = self._size()
        if dim is not None:
            return size[dim]
        return size

    @property
    def shape(self):
        return self.size()

    def sqrt_inv_matmul(self, rhs: torch.Tensor, lhs: Optional[torch.Tensor] = None) -> torch.Tensor:
        r"""
        If the LinearOperator :math:`\mathbf A` is positive definite,
        computes

        .. math::
           \begin{equation}
               \mathbf A^{-1/2} \mathbf R,
           \end{equation}

        where :math:`\mathbf R` is :attr:`rhs`.

        If :attr:`lhs` is supplied, computes

        .. math::
           \begin{equation}
               \mathbf L \mathbf A^{-1/2} \mathbf R,
           \end{equation}

        where :math:`\mathbf L` is :attr:`lhs`.
        Supplying this can reduce the number of solver calls required in the backward pass.

        :param rhs: :math:`\mathbf R` - the right hand side
        :type rhs: torch.Tensor (... x N x K)
        :param lhs: :math:`\mathbf L` - the left hand side
        :type lhs: torch.Tensor (... x M x N), optional
        :rtype: torch.Tensor (... x N x K or ... x M x K)
        :return: :math:`\mathbf A^{-1/2} \mathbf R` or :math:`\mathbf L \mathbf A^{-1/2} \mathbf R`.
        """
        squeeze = False
        if rhs.dim() == 1:
            rhs = rhs.unsqueeze(-1)
            squeeze = True

        sqrt_inv_matmul_res, inv_quad_res = SqrtInvMatmul.apply(self, rhs, lhs, *self.representation())

        if squeeze:
            sqrt_inv_matmul_res = sqrt_inv_matmul_res.squeeze(-1)

        if lhs is None:
            return sqrt_inv_matmul_res
        else:
            return sqrt_inv_matmul_res, inv_quad_res

    @implements(torch.squeeze)
    def squeeze(self, dim: int) -> Union["LinearOperator", torch.Tensor]:
        """
        Removes the singleton dimension of a LinearOperator specifed by :attr:`dim`.

        :param int dim: Which singleton dimension to remove.
        :rtype: ~linear_operators.operators.LinearOperator or torch.Tensor
        :return: The squeezed LinearOperator. Will be a :obj:`torch.Tensor` if the squeezed dimension
            was a matrix dimension; otherwise it will return a LinearOperator.
        """
        if self.size(dim) != 1:
            return self
        else:
            index = [_noop_index] * self.dim()
            index[dim] = 0
            index = tuple(index)
            return self[index]

    @implements(torch.sub)
    def sub(self, other: Union[torch.Tensor, "LinearOperator"], alpha: float = None) -> LinearOperator:
        r"""
        Each element of the tensor :attr:`other` is multiplied by the scalar :attr:`alpha`
        and subtracted to each element of the :obj:`~linear_operator.operators.LinearOperator`.
        The resulting :obj:`~linear_operator.operators.LinearOperator` is returned.

        .. math::
            \text{out} = \text{self} - \text{alpha} ( \text{other} )

        :param other: object to subtract against :attr:`self`.
        :type other: torch.Tensor or ~linear_operator.operators.LinearOperator
        :param float alpha: Optional scalar multiple to apply to :attr:`other`.
        :return: :math:`\mathbf A - \alpha \mathbf O`, where :math:`\mathbf A`
            is the linear operator and :math:`\mathbf O` is :attr:`other`.
        """
        if alpha is None:
            return self - other
        else:
            return self + (alpha * -1) * other

    @implements(torch.sum)
    def sum(self, dim: Optional[int] = None) -> Union["LinearOperator", torch.Tensor]:
        """
        Sum the LinearOperator across a dimension.
        The `dim` controls which batch dimension is summed over.
        If set to None, then sums all dimensions.

        :param dim: Which dimension is being summed over (default=None).
        :type dim: int, optional
        :rtype: ~linear_operator.operators.LinearOperator or torch.Tensor
        :return: The summed LinearOperator. Will be a :obj:`torch.Tensor` if the sumemd dimension
            was a matrix dimension (or all dimensions); otherwise it will return a LinearOperator.

        Example:

            >>> linear_operator = DenseLinearOperator(torch.tensor([
                    [[2, 4], [1, 2]],
                    [[1, 1], [0, -1]],
                    [[2, 1], [1, 0]],
                    [[3, 2], [2, -1]],
                ]))
            >>> linear_operator.sum(0).to_dense()
        """
        # Case: summing everything
        if dim is None:
            ones = torch.ones(self.size(-1), 1, dtype=self.dtype, device=self.device)
            return (self @ ones).sum()

        # Otherwise: make dim positive
        orig_dim = dim
        if dim < 0:
            dim = self.dim() + dim

        # Case: summing across columns
        if dim == (self.dim() - 1):
            ones = torch.ones(self.size(-1), 1, dtype=self.dtype, device=self.device)
            return (self @ ones).squeeze(-1)
        # Case: summing across rows
        elif dim == (self.dim() - 2):
            ones = torch.ones(self.size(-2), 1, dtype=self.dtype, device=self.device)
            return (self.transpose(-1, -2) @ ones).squeeze(-1)
        # Otherwise: it's a batch dimension
        elif dim < self.dim():
            return self._sum_batch(dim)
        else:
            raise ValueError("Invalid dim ({}) for LinearOperator of size {}".format(orig_dim, self.shape))

    @implements(torch.svd)
    def svd(self) -> Tuple["LinearOperator", torch.Tensor, "LinearOperator"]:
        r"""
        Compute the SVD of the linear operator :math:`\mathbf A \in \mathbb R^{M \times N}`
        s.t. :math:`\mathbf A = \mathbf{U S V^\top}`.
        This can be very slow for large tensors.
        Should be special-cased for tensors with particular structure.

        .. note::
            This method does NOT sort the sigular values.

        :rtype: ~linear_operator.operators.LinearOperator, torch.Tensor, ~linear_operator.operators.LinearOperator
        :returns:
            - The left singular vectors :math:`\mathbf U` (... x M, M),
            - The singlar values :math:`\mathbf S` (... x min(M, N)),
            - The right singluar vectors :math:`\mathbf V` (... x min(N, N)),
        """
        return self._svd()

    @cached(name="symeig")
    @implements(torch.symeig)
    def symeig(self, eigenvectors: bool = False) -> Tuple[torch.Tensor, Optional["LinearOperator"]]:
        """
        Compute the symmetric eigendecomposition of the linear operator.
        This can be very slow for large tensors.
        Should be special-cased for tensors with particular structure.

        .. note::
            This method does NOT sort the eigenvalues.

        :param bool eigenvectors: If True, compute the eigenvectors in addition to the eigenvalues (default: False).
        :rtype: torch.Tensor, ~linear_opeator.operators.LinearOperator (optional)
        :return:
            - The eigenvalues (... x N)
            - (Optionally) The eigenvectors (... x N x N).  If :attr:`eigenvectors = False`, then this is None.
        """
        try:
            evals, evecs = pop_from_cache(self, "symeig", eigenvectors=True)
            return evals, (evecs if eigenvectors else None)
        except CachingError:
            pass
        return self._symeig(eigenvectors=eigenvectors)

    def to(self, device_id: torch.device) -> LinearOperator:
        """
        A device-agnostic method of moving the linear_operator to the specified device.

        :param torch.device device_id: Which device to use (GPU or CPU).
        :return: New LinearOperator identical to self on specified device.
        """
        new_args = []
        new_kwargs = {}
        for arg in self._args:
            if hasattr(arg, "to"):
                new_args.append(arg.to(device_id))
            else:
                new_args.append(arg)
        for name, val in self._kwargs.items():
            if hasattr(val, "to"):
                new_kwargs[name] = val.to(device_id)
            else:
                new_kwargs[name] = val
        return self.__class__(*new_args, **new_kwargs)

    @implements(torch.t)
    def t(self) -> LinearOperator:
        """
        Alias of :meth:`transpose` for a non-batched LinearOperator.
        (Tranposes the two dimensions.)
        """
        if self.ndimension() != 2:
            raise RuntimeError("Cannot call t for more than 2 dimensions")
        return self.transpose(0, 1)

    @implements(torch.transpose)
    def transpose(self, dim1: int, dim2: int) -> LinearOperator:
        """
        Transpose the dimensions :attr:`dim1` and :attr:`dim2` of the LinearOperator.

        :rtype: ~linear_operator.operators.LinearOperator

        Example:

            >>> linear_operator = DenseLinearOperator(torch.randn(3, 5))
            >>> linear_operator.transpose(0, 1)
        """
        ndimension = self.ndimension()
        if dim1 < 0:
            dim1 = ndimension + dim1
        if dim2 < 0:
            dim2 = ndimension + dim2
        if dim1 >= ndimension or dim2 >= ndimension or not isinstance(dim1, int) or not isinstance(dim2, int):
            raise RuntimeError("Invalid dimension")

        # Batch case
        if dim1 < ndimension - 2 and dim2 < ndimension - 2:
            small_dim = dim1 if dim1 < dim2 else dim2
            large_dim = dim2 if dim1 < dim2 else dim1
            res = self._permute_batch(
                *range(small_dim),
                large_dim,
                *range(small_dim + 1, large_dim),
                small_dim,
                *range(large_dim + 1, ndimension - 2),
            )

        elif dim1 >= ndimension - 2 and dim2 >= ndimension - 2:
            res = self._transpose_nonbatch()

        else:
            raise RuntimeError("Cannot transpose batch dimension with non-batch dimension")

        return res

    @implements(torch.unsqueeze)
    def unsqueeze(self, dim: int) -> LinearOperator:
        """
        Inserts a singleton batch dimension of a LinearOperator, specifed by :attr:`dim`.
        Note that :attr:`dim` cannot correspond to matrix dimension of the LinearOperator.

        :param int dim: Where to insert singleton dimension.
        :rtype: ~linear_operators.operators.LinearOperator
        :return: The unsqueezed LinearOperator.
        """
        positive_dim = (self.dim() + dim + 1) if dim < 0 else dim
        if positive_dim > len(self.batch_shape):
            raise ValueError(
                "Can only unsqueeze batch dimensions of {} (size {}). Got "
                "dim={}.".format(self.__class__.__name__, self.shape, dim)
            )
        res = self._unsqueeze_batch(positive_dim)
        return res

    # TODO: repalce this method with something like sqrt_matmul.
    def zero_mean_mvn_samples(self, num_samples: int) -> torch.Tensor:
        r"""
        Assumes that the LinearOpeator :math:`\mathbf A` is a covariance
        matrix, or a batch of covariance matrices.
        Returns samples from a zero-mean MVN, defined by :math:`\mathcal N( \mathbf 0, \mathbf A)`.

        Args:
            :attr:`num_samples` (int):

        :param int num_samples: Number of samples to draw.
        :rtype: torch.Tensor (num_samples x ... x N)
        :return: Samples from MVN :math:`\mathcal N( \mathbf 0, \mathbf A)`.
        """
        from ..utils.contour_integral_quad import contour_integral_quad

        if settings.ciq_samples.on():
            base_samples = torch.randn(
                *self.batch_shape, self.size(-1), num_samples, dtype=self.dtype, device=self.device
            )
            base_samples = base_samples.permute(-1, *range(self.dim() - 1)).contiguous()
            base_samples = base_samples.unsqueeze(-1)
            solves, weights, _, _ = contour_integral_quad(
                self, base_samples, inverse=False, num_contour_quadrature=settings.num_contour_quadrature.value(),
            )

            return (solves * weights).sum(0).squeeze(-1)

        else:
            if self.size()[-2:] == torch.Size([1, 1]):
                covar_root = self.to_dense().sqrt()
            else:
                covar_root = self.root_decomposition().root

            base_samples = torch.randn(
                *self.batch_shape, covar_root.size(-1), num_samples, dtype=self.dtype, device=self.device
            )
            samples = covar_root.matmul(base_samples).permute(-1, *range(self.dim() - 1)).contiguous()

        return samples

    def __add__(self, other: Union[torch.Tensor, "LinearOperator"]) -> LinearOperator:
        from .sum_linear_operator import SumLinearOperator
        from .zero_linear_operator import ZeroLinearOperator
        from .diag_linear_operator import DiagLinearOperator
        from .added_diag_linear_operator import AddedDiagLinearOperator
        from .dense_linear_operator import to_linear_operator
        from torch import Tensor

        if isinstance(other, ZeroLinearOperator):
            return self
        elif isinstance(other, DiagLinearOperator):
            return AddedDiagLinearOperator(self, other)
        elif isinstance(other, Tensor):
            other = to_linear_operator(other)
            shape = _mul_broadcast_shape(self.shape, other.shape)
            new_self = self if self.shape[:-2] == shape[:-2] else self._expand_batch(shape[:-2])
            new_other = other if other.shape[:-2] == shape[:-2] else other._expand_batch(shape[:-2])
            return SumLinearOperator(new_self, new_other)
        else:
            return SumLinearOperator(self, other)

    def __div__(self, other: Union[float, torch.Tensor]) -> LinearOperator:
        from .zero_linear_operator import ZeroLinearOperator

        if isinstance(other, ZeroLinearOperator):
            raise RuntimeError("Attempted to divide by a ZeroLinearOperator (divison by zero)")

        return self.mul(1.0 / other)

    def __getitem__(self, index):
        ndimension = self.ndimension()

        # Process the index
        index = index if isinstance(index, tuple) else (index,)
        index = tuple(torch.tensor(idx) if isinstance(idx, list) else idx for idx in index)
        index = tuple(idx.item() if torch.is_tensor(idx) and not len(idx.shape) else idx for idx in index)

        # Handle the ellipsis
        # Find the index of the ellipsis
        ellipsis_locs = tuple(index for index, item in enumerate(index) if item is Ellipsis)
        if settings.debug.on():
            if len(ellipsis_locs) > 1:
                raise RuntimeError(
                    "Cannot have multiple ellipsis in a __getitem__ call. LinearOperator {} "
                    " received index {}.".format(self, index)
                )
        if len(ellipsis_locs) == 1:
            ellipsis_loc = ellipsis_locs[0]
            num_to_fill_in = ndimension - (len(index) - 1)
            index = index[:ellipsis_loc] + tuple(_noop_index for _ in range(num_to_fill_in)) + index[ellipsis_loc + 1 :]

        # Pad the index with empty indices
        index = index + tuple(_noop_index for _ in range(ndimension - len(index)))

        # Make the index a tuple again
        *batch_indices, row_index, col_index = index

        # Helpers to determine what the final shape will be if we're tensor indexed
        batch_has_tensor_index = bool(len(batch_indices)) and any(torch.is_tensor(index) for index in batch_indices)
        row_has_tensor_index = torch.is_tensor(row_index)
        col_has_tensor_index = torch.is_tensor(col_index)
        # These are the cases where the row and/or column indices will be "absorbed" into other indices
        row_col_are_absorbed = any(
            (
                batch_has_tensor_index and (row_has_tensor_index or col_has_tensor_index),
                not batch_has_tensor_index and (row_has_tensor_index and col_has_tensor_index),
            )
        )

        # If we're indexing the LT with ints or slices
        # Replace the ints with slices, and we'll just squeeze the dimensions later
        squeeze_row = False
        squeeze_col = False
        if isinstance(row_index, int):
            row_index = slice(row_index, row_index + 1, None)
            squeeze_row = True
        if isinstance(col_index, int):
            col_index = slice(col_index, col_index + 1, None)
            squeeze_col = True

        # Call self._getitem - now that the index has been processed
        # Alternatively, if we're using tensor indices and losing dimensions, use self._get_indices
        if row_col_are_absorbed:
            # Convert all indices into tensor indices
            *batch_indices, row_index, col_index, = _convert_indices_to_tensors(
                self, (*batch_indices, row_index, col_index)
            )
            res = self._get_indices(row_index, col_index, *batch_indices)
        else:
            res = self._getitem(row_index, col_index, *batch_indices)

        # If we selected a single row and/or column (or did tensor indexing), we'll be retuning a tensor
        # with the appropriate shape
        if squeeze_row or squeeze_col or row_col_are_absorbed:
            res = to_dense(res)
        if squeeze_row:
            res = res.squeeze(-2)
        if squeeze_col:
            res = res.squeeze(-1)

        # Make sure we're getting the expected shape
        if settings.debug.on() and self.__class__._check_size:
            expected_shape = _compute_getitem_size(self, index)
            if expected_shape != res.shape:
                raise RuntimeError(
                    f"{self.__class__.__name__}.__getitem__ failed! Expected a final shape of size "
                    f"{expected_shape}, got {res.shape}. This is a bug with linear_operator, "
                    "or your custom LinearOperator."
                )

        # We're done!
        return res

    def __matmul__(self, other: Union[torch.Tensor, "LinearOperator"]) -> Union[torch.Tensor, "LinearOperator"]:
        _matmul_broadcast_shape(self.shape, other.shape)

        if isinstance(other, LinearOperator):
            from .matmul_linear_operator import MatmulLinearOperator

            return MatmulLinearOperator(self, other)

        return Matmul.apply(self, other, *self.representation())

    def __mul__(self, other: Union[float, torch.Tensor, "LinearOperator"]) -> LinearOperator:
        from .zero_linear_operator import ZeroLinearOperator
        from .dense_linear_operator import to_linear_operator

        if isinstance(other, ZeroLinearOperator):
            return other

        if not (torch.is_tensor(other) or isinstance(other, LinearOperator)):
            other = torch.tensor(other, dtype=self.dtype, device=self.device)

        try:
            _mul_broadcast_shape(self.shape, other.shape)
        except RuntimeError:
            raise RuntimeError(
                "Cannot multiply LinearOperator of size {} by an object of size {}".format(self.shape, other.shape)
            )

        if torch.is_tensor(other):
            if other.numel() == 1:
                return self._mul_constant(other.squeeze())
            elif other.shape[-2:] == torch.Size((1, 1)):
                return self._mul_constant(other.view(*other.shape[:-2]))

        return self._mul_matrix(to_linear_operator(other))

<<<<<<< HEAD
    def __radd__(self, other: Union[torch.Tensor, "LinearOperator"]) -> LinearOperator:
=======
    def __repr__(self) -> str:
        return f"{self.__class__.__name__} of dimension {tuple(self.shape)} at {hex(id(self))}"

    def __radd__(self, other: Union[torch.Tensor, "LinearOperator"]) -> "LinearOperator":
>>>>>>> d3c54738
        return self + other

    def __rmul__(self, other: Union[float, torch.Tensor, "LinearOperator"]) -> LinearOperator:
        return self.mul(other)

    def __rsub__(self, other: Union[torch.Tensor, "LinearOperator"]) -> LinearOperator:
        return self.mul(-1) + other

    def __sub__(self, other: Union[torch.Tensor, "LinearOperator"]) -> LinearOperator:
        return self + other.mul(-1)

    def __torch_function__(self, func, types, args=(), kwargs=None):
        if kwargs is None:
            kwargs = {}

        if not isinstance(args[0], LinearOperator):
            if func not in HANDLED_SECOND_ARG_FUNCTIONS:
                raise NotImplementedError
            return HANDLED_SECOND_ARG_FUNCTIONS[func](args[1], args[0], *args[2:], **kwargs)
        else:
            if func not in HANDLED_FUNCTIONS:
                raise NotImplementedError
            return HANDLED_FUNCTIONS[func](*args, **kwargs)


def to_dense(obj):
    """
    A function which ensures that `obj` is a (normal) Tensor.

    If `obj` is a Tensor, this function does nothing.
    If `obj` is a LinearOperator, this function evaluates it.
    """

    if torch.is_tensor(obj):
        return obj
    elif isinstance(obj, LinearOperator):
        return obj.to_dense()
    else:
        raise TypeError("object of class {} cannot be made into a Tensor".format(obj.__class__.__name__))


__all__ = ["LinearOperator", "to_dense"]<|MERGE_RESOLUTION|>--- conflicted
+++ resolved
@@ -1989,14 +1989,10 @@
 
         return self._mul_matrix(to_linear_operator(other))
 
-<<<<<<< HEAD
-    def __radd__(self, other: Union[torch.Tensor, "LinearOperator"]) -> LinearOperator:
-=======
     def __repr__(self) -> str:
         return f"{self.__class__.__name__} of dimension {tuple(self.shape)} at {hex(id(self))}"
 
-    def __radd__(self, other: Union[torch.Tensor, "LinearOperator"]) -> "LinearOperator":
->>>>>>> d3c54738
+    def __radd__(self, other: Union[torch.Tensor, "LinearOperator"]) -> LinearOperator:
         return self + other
 
     def __rmul__(self, other: Union[float, torch.Tensor, "LinearOperator"]) -> LinearOperator:
